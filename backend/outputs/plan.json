--- conflicted
+++ resolved
@@ -1,9 +1,5 @@
 {
-<<<<<<< HEAD
-  "skill": "Learning Guide: Do An Uppercut",
-=======
   "skill": "Learning Guide: Learn How To Wave",
->>>>>>> 3ee247d0
   "phases": [
     {
       "name": "preparation",
