{
<<<<<<< HEAD
  "query": "do an uppercut",
  "sources": [],
  "guide": {
    "query": "do an uppercut",
    "title": "Learning Guide: Do An Uppercut",
=======
  "query": "Learn how to wave",
  "sources": [],
  "guide": {
    "query": "Learn how to wave",
    "title": "Learning Guide: Learn How To Wave",
>>>>>>> 3ee247d0
    "domain": "general",
    "prerequisites": [
      "Clear practice area",
      "Proper stance",
      "Basic warm-up"
    ],
    "safety": [
      "Start slowly",
      "Respect joint limits",
      "Use protective gear",
      "Practice with supervision"
    ],
    "equipment": [
      "Training mat",
      "Protective gear (optional)"
    ],
    "core_principles": [
      "Whole-body coordination",
      "Proper form over speed",
      "Progressive training"
    ],
    "steps": [
      {
        "name": "Preparation",
        "how": "Set up your practice area and equipment. Review safety guidelines.",
        "why": "Proper preparation ensures safe and effective practice.",
        "citations": [],
        "difficulty_level": 1
      },
      {
        "name": "Basic Technique",
        "how": "Learn the fundamental movements slowly and with control.",
        "why": "Building proper form is essential before adding speed or power.",
        "citations": [],
        "difficulty_level": 2
      },
      {
        "name": "Practice",
        "how": "Repeat the movements with focus on accuracy and consistency.",
        "why": "Repetition builds muscle memory and confidence.",
        "citations": [],
        "difficulty_level": 3
      },
      {
        "name": "Application",
        "how": "Apply the skill in realistic scenarios or with variations.",
        "why": "Real-world application tests understanding and adaptability.",
        "citations": [],
        "difficulty_level": 4
      }
    ],
    "evaluation": [
      "Maintain balance",
      "Execute with control",
      "Demonstrate understanding"
    ],
    "sources": [],
    "estimated_learning_time": "2-4 weeks with regular practice",
    "difficulty_rating": 3
  },
  "plan": {
<<<<<<< HEAD
    "skill": "Learning Guide: Do An Uppercut",
=======
    "skill": "Learning Guide: Learn How To Wave",
>>>>>>> 3ee247d0
    "phases": [
      {
        "name": "preparation",
        "duration_ms": 500,
        "cue": "relax and position",
        "pose_hints": "Set up your practice area and equipment. Review safety guidelines.",
        "rationale": "Proper preparation ensures safe and effective practice.",
        "citations": [],
        "velocity_profile": "slow",
        "force_profile": "minimal"
      },
      {
        "name": "basic_technique",
        "duration_ms": 600,
        "cue": "smooth execution",
        "pose_hints": "Learn the fundamental movements slowly and with control.",
        "rationale": "Building proper form is essential before adding speed or power.",
        "citations": [],
        "velocity_profile": "medium",
        "force_profile": "controlled"
      },
      {
        "name": "practice",
        "duration_ms": 700,
        "cue": "smooth execution",
        "pose_hints": "Repeat the movements with focus on accuracy and consistency.",
        "rationale": "Repetition builds muscle memory and confidence.",
        "citations": [],
        "velocity_profile": "medium",
        "force_profile": "controlled"
      },
      {
        "name": "application",
        "duration_ms": 800,
        "cue": "smooth execution",
        "pose_hints": "Apply the skill in realistic scenarios or with variations.",
        "rationale": "Real-world application tests understanding and adaptability.",
        "citations": [],
        "velocity_profile": "medium",
        "force_profile": "controlled"
      }
    ],
    "constraints": {
      "max_velocity_hint": 0.8190000000000001,
      "keep_com_in_base": true,
      "workspace_hint": "short to medium range combat movements",
      "joint_limits": {
        "shoulder_flexion": 180.0,
        "elbow_extension": 170.0,
        "hip_flexion": 120.0,
        "knee_flexion": 135.0
      },
      "safety_margins": {
        "impact_force": 0.755,
        "joint_stress": 0.6549999999999999,
        "balance_threshold": 0.855
      }
    },
    "provenance": [],
    "total_duration_ms": 2600,
    "complexity_score": 1.06
  },
  "metadata": {
    "pipeline_version": "2.0",
    "processing_warnings": [],
    "source_count": 0,
    "step_count": 4,
    "phase_count": 4
  },
  "robot_instructions": {
    "skill_name": "Learning Guide: Learn How To Wave",
    "overall_strategy": "Executing Learning Guide: Learn How To Wave through 4 coordinated phases. The robot will demonstrate proper form and technique by: 1. Preparation: Proper preparation ensures safe and effective practice. 2. Basic Technique: Building proper form is essential before adding speed or power. 3. Practice: Repetition builds muscle memory and confidence. 4. Application: Real-world application tests understanding and adaptability. Each movement is designed to build upon the previous phase, creating a fluid demonstration of the complete skill while maintaining safety and proper biomechanical principles.",
    "robot_control_formats": {
      "unlimited_dof": {
        "description": "Full 6DOF control per arm with 3D positioning and orientation",
        "coordinate_system": "right_handed_cartesian",
        "units": {
          "position": "meters",
          "orientation": "radians"
        },
        "instructions": [
          {
            "step_name": "preparation",
            "description": "relax and position - Proper preparation ensures safe and effective practice.",
            "spatial_reasoning": "Neutral positioning for preparation: Balanced arm placement maintains readiness for subsequent movements.",
            "left_arm_target": {
              "x": 0.3,
              "y": 0.2,
              "z": 1.2,
              "roll": 0,
              "pitch": 0,
              "yaw": 0
            },
            "right_arm_target": {
              "x": 0.3,
              "y": -0.2,
              "z": 1.2,
              "roll": 0,
              "pitch": 0,
              "yaw": 0
            }
          },
          {
            "step_name": "basic_technique",
            "description": "smooth execution - Building proper form is essential before adding speed or power.",
            "spatial_reasoning": "Neutral positioning for basic technique: Balanced arm placement maintains readiness for subsequent movements.",
            "left_arm_target": {
              "x": 0.3,
              "y": 0.2,
              "z": 1.2,
              "roll": 0,
              "pitch": 0,
              "yaw": 0
            },
            "right_arm_target": {
              "x": 0.3,
              "y": -0.2,
              "z": 1.2,
              "roll": 0,
              "pitch": 0,
              "yaw": 0
            }
          },
          {
            "step_name": "practice",
            "description": "smooth execution - Repetition builds muscle memory and confidence.",
            "spatial_reasoning": "Neutral positioning for practice: Balanced arm placement maintains readiness for subsequent movements.",
            "left_arm_target": {
              "x": 0.3,
              "y": 0.2,
              "z": 1.2,
              "roll": 0,
              "pitch": 0,
              "yaw": 0
            },
            "right_arm_target": {
              "x": 0.3,
              "y": -0.2,
              "z": 1.2,
              "roll": 0,
              "pitch": 0,
              "yaw": 0
            }
          },
          {
            "step_name": "application",
            "description": "smooth execution - Real-world application tests understanding and adaptability.",
            "spatial_reasoning": "Neutral positioning for application: Balanced arm placement maintains readiness for subsequent movements.",
            "left_arm_target": {
              "x": 0.3,
              "y": 0.2,
              "z": 1.2,
              "roll": 0,
              "pitch": 0,
              "yaw": 0
            },
            "right_arm_target": {
              "x": 0.3,
              "y": -0.2,
              "z": 1.2,
              "roll": 0,
              "pitch": 0,
              "yaw": 0
            }
          }
        ]
      },
      "three_dof_per_arm": {
        "description": "3DOF servo control per arm (shoulder 2-axis + elbow 1-axis)",
        "servo_specifications": {
          "range": "0-180 degrees",
          "axes_per_arm": {
            "shoulder": [
              "vertical (up/down)",
              "horizontal (left/right)"
            ],
            "elbow": [
              "vertical (up/down)"
            ]
          }
        },
        "instructions": [
          {
            "step_name": "preparation",
            "description": "relax and position - Execute preparation",
            "movement_reasoning": "Mapped 3D targets to servo angles: z -> shoulder_vertical, y -> shoulder_horizontal, x -> elbow_vertical. Phase 'preparation' translated to balanced, safe positions.",
            "servo_commands": [
              {
                "servo_id": "left_shoulder_vertical",
                "axis": "shoulder_vertical",
                "position_degrees": 90.0,
                "reasoning": "Higher z leads to raised left shoulder (90°)"
              },
              {
                "servo_id": "left_shoulder_horizontal",
                "axis": "shoulder_horizontal",
                "position_degrees": 45.0,
                "reasoning": "Positive y pulls left shoulder inward (45°)"
              },
              {
                "servo_id": "left_elbow_vertical",
                "axis": "elbow_vertical",
                "position_degrees": 115.0,
                "reasoning": "Forward x extends left elbow (115°)"
              },
              {
                "servo_id": "right_shoulder_vertical",
                "axis": "shoulder_vertical",
                "position_degrees": 90.0,
                "reasoning": "Higher z leads to raised right shoulder (90°)"
              },
              {
                "servo_id": "right_shoulder_horizontal",
                "axis": "shoulder_horizontal",
                "position_degrees": 135.0,
                "reasoning": "Negative y pulls right shoulder inward (135°)"
              },
              {
                "servo_id": "right_elbow_vertical",
                "axis": "elbow_vertical",
                "position_degrees": 115.0,
                "reasoning": "Forward x extends right elbow (115°)"
              }
            ],
            "synchronous": true
          },
          {
            "step_name": "basic_technique",
            "description": "smooth execution - Execute basic technique",
            "movement_reasoning": "Mapped 3D targets to servo angles: z -> shoulder_vertical, y -> shoulder_horizontal, x -> elbow_vertical. Phase 'basic_technique' translated to balanced, safe positions.",
            "servo_commands": [
              {
                "servo_id": "left_shoulder_vertical",
                "axis": "shoulder_vertical",
                "position_degrees": 90.0,
                "reasoning": "Higher z leads to raised left shoulder (90°)"
              },
              {
                "servo_id": "left_shoulder_horizontal",
                "axis": "shoulder_horizontal",
                "position_degrees": 45.0,
                "reasoning": "Positive y pulls left shoulder inward (45°)"
              },
              {
                "servo_id": "left_elbow_vertical",
                "axis": "elbow_vertical",
                "position_degrees": 115.0,
                "reasoning": "Forward x extends left elbow (115°)"
              },
              {
                "servo_id": "right_shoulder_vertical",
                "axis": "shoulder_vertical",
                "position_degrees": 90.0,
                "reasoning": "Higher z leads to raised right shoulder (90°)"
              },
              {
                "servo_id": "right_shoulder_horizontal",
                "axis": "shoulder_horizontal",
                "position_degrees": 135.0,
                "reasoning": "Negative y pulls right shoulder inward (135°)"
              },
              {
                "servo_id": "right_elbow_vertical",
                "axis": "elbow_vertical",
                "position_degrees": 115.0,
                "reasoning": "Forward x extends right elbow (115°)"
              }
            ],
            "synchronous": true
          },
          {
            "step_name": "practice",
            "description": "smooth execution - Execute practice",
            "movement_reasoning": "Mapped 3D targets to servo angles: z -> shoulder_vertical, y -> shoulder_horizontal, x -> elbow_vertical. Phase 'practice' translated to balanced, safe positions.",
            "servo_commands": [
              {
                "servo_id": "left_shoulder_vertical",
                "axis": "shoulder_vertical",
                "position_degrees": 90.0,
                "reasoning": "Higher z leads to raised left shoulder (90°)"
              },
              {
                "servo_id": "left_shoulder_horizontal",
                "axis": "shoulder_horizontal",
                "position_degrees": 45.0,
                "reasoning": "Positive y pulls left shoulder inward (45°)"
              },
              {
                "servo_id": "left_elbow_vertical",
                "axis": "elbow_vertical",
                "position_degrees": 115.0,
                "reasoning": "Forward x extends left elbow (115°)"
              },
              {
                "servo_id": "right_shoulder_vertical",
                "axis": "shoulder_vertical",
                "position_degrees": 90.0,
                "reasoning": "Higher z leads to raised right shoulder (90°)"
              },
              {
                "servo_id": "right_shoulder_horizontal",
                "axis": "shoulder_horizontal",
                "position_degrees": 135.0,
                "reasoning": "Negative y pulls right shoulder inward (135°)"
              },
              {
                "servo_id": "right_elbow_vertical",
                "axis": "elbow_vertical",
                "position_degrees": 115.0,
                "reasoning": "Forward x extends right elbow (115°)"
              }
            ],
            "synchronous": true
          },
          {
            "step_name": "application",
            "description": "smooth execution - Execute application",
            "movement_reasoning": "Mapped 3D targets to servo angles: z -> shoulder_vertical, y -> shoulder_horizontal, x -> elbow_vertical. Phase 'application' translated to balanced, safe positions.",
            "servo_commands": [
              {
                "servo_id": "left_shoulder_vertical",
                "axis": "shoulder_vertical",
                "position_degrees": 90.0,
                "reasoning": "Higher z leads to raised left shoulder (90°)"
              },
              {
                "servo_id": "left_shoulder_horizontal",
                "axis": "shoulder_horizontal",
                "position_degrees": 45.0,
                "reasoning": "Positive y pulls left shoulder inward (45°)"
              },
              {
                "servo_id": "left_elbow_vertical",
                "axis": "elbow_vertical",
                "position_degrees": 115.0,
                "reasoning": "Forward x extends left elbow (115°)"
              },
              {
                "servo_id": "right_shoulder_vertical",
                "axis": "shoulder_vertical",
                "position_degrees": 90.0,
                "reasoning": "Higher z leads to raised right shoulder (90°)"
              },
              {
                "servo_id": "right_shoulder_horizontal",
                "axis": "shoulder_horizontal",
                "position_degrees": 135.0,
                "reasoning": "Negative y pulls right shoulder inward (135°)"
              },
              {
                "servo_id": "right_elbow_vertical",
                "axis": "elbow_vertical",
                "position_degrees": 115.0,
                "reasoning": "Forward x extends right elbow (115°)"
              }
            ],
            "synchronous": true
          }
        ]
      }
    },
    "execution_metadata": {
      "step_count": 4,
      "safety_notes": [
        "Ensure robot workspace is clear of obstacles and personnel",
        "Verify servo position limits (0-180°) before execution",
        "Monitor servo temperatures during extended operation",
        "Emergency stop must be accessible at all times",
        "Test movements at reduced speed before full execution",
        "Complex multi-phase movement - verify each step individually"
      ]
    }
  }
}<|MERGE_RESOLUTION|>--- conflicted
+++ resolved
@@ -1,33 +1,18 @@
 {
-<<<<<<< HEAD
-  "query": "do an uppercut",
-  "sources": [],
-  "guide": {
-    "query": "do an uppercut",
-    "title": "Learning Guide: Do An Uppercut",
-=======
   "query": "Learn how to wave",
   "sources": [],
   "guide": {
     "query": "Learn how to wave",
     "title": "Learning Guide: Learn How To Wave",
->>>>>>> 3ee247d0
     "domain": "general",
-    "prerequisites": [
-      "Clear practice area",
-      "Proper stance",
-      "Basic warm-up"
-    ],
+    "prerequisites": ["Clear practice area", "Proper stance", "Basic warm-up"],
     "safety": [
       "Start slowly",
       "Respect joint limits",
       "Use protective gear",
       "Practice with supervision"
     ],
-    "equipment": [
-      "Training mat",
-      "Protective gear (optional)"
-    ],
+    "equipment": ["Training mat", "Protective gear (optional)"],
     "core_principles": [
       "Whole-body coordination",
       "Proper form over speed",
@@ -73,11 +58,7 @@
     "difficulty_rating": 3
   },
   "plan": {
-<<<<<<< HEAD
-    "skill": "Learning Guide: Do An Uppercut",
-=======
     "skill": "Learning Guide: Learn How To Wave",
->>>>>>> 3ee247d0
     "phases": [
       {
         "name": "preparation",
@@ -250,13 +231,8 @@
         "servo_specifications": {
           "range": "0-180 degrees",
           "axes_per_arm": {
-            "shoulder": [
-              "vertical (up/down)",
-              "horizontal (left/right)"
-            ],
-            "elbow": [
-              "vertical (up/down)"
-            ]
+            "shoulder": ["vertical (up/down)", "horizontal (left/right)"],
+            "elbow": ["vertical (up/down)"]
           }
         },
         "instructions": [
