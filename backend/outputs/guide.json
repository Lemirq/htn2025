--- conflicted
+++ resolved
@@ -1,27 +1,15 @@
 {
-<<<<<<< HEAD
-  "query": "do an uppercut",
-  "title": "Learning Guide: Do An Uppercut",
-=======
   "query": "Learn how to wave",
   "title": "Learning Guide: Learn How To Wave",
->>>>>>> 3ee247d0
   "domain": "general",
-  "prerequisites": [
-    "Clear practice area",
-    "Proper stance",
-    "Basic warm-up"
-  ],
+  "prerequisites": ["Clear practice area", "Proper stance", "Basic warm-up"],
   "safety": [
     "Start slowly",
     "Respect joint limits",
     "Use protective gear",
     "Practice with supervision"
   ],
-  "equipment": [
-    "Training mat",
-    "Protective gear (optional)"
-  ],
+  "equipment": ["Training mat", "Protective gear (optional)"],
   "core_principles": [
     "Whole-body coordination",
     "Proper form over speed",
